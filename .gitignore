*.class
*.gz
*.jar
*.o
*.so
<<<<<<< HEAD
=======

# These are required since running build.sh generates output in the source tree
# itself. If this gets fixed at some point, these rules can be removed.
>>>>>>> 1fa4cd9c
src/agent/antlrgen
src/agent/internals/target
src/agent/internals-class-loader/target/
src/agent/internals_class_loader_static_defs.inl
src/agent/service-account-auth/target
src/agent/version.txt
src/codegen/target
src/codegen/*.cc
src/codegen/*.h
third_party/
version.txt<|MERGE_RESOLUTION|>--- conflicted
+++ resolved
@@ -3,12 +3,9 @@
 *.jar
 *.o
 *.so
-<<<<<<< HEAD
-=======
 
 # These are required since running build.sh generates output in the source tree
 # itself. If this gets fixed at some point, these rules can be removed.
->>>>>>> 1fa4cd9c
 src/agent/antlrgen
 src/agent/internals/target
 src/agent/internals-class-loader/target/
